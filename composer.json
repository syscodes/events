--- conflicted
+++ resolved
@@ -16,13 +16,8 @@
 	],
 	"require": {
 		"php": "^8.2",
-<<<<<<< HEAD
-		"syscodes/contracts": "^0.8.13",
-		"syscodes/support": "^0.8.13"
-=======
 		"syscodes/contracts": "^0.8.14",
 		"syscodes/support": "^0.8.14"
->>>>>>> cf54c89b
 	},
 	"autoload": {
 		"psr-4": {
